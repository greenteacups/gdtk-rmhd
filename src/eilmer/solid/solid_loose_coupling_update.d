--- conflicted
+++ resolved
@@ -55,25 +55,20 @@
 Matrix!double Q0;
 Matrix!double Q1;
 
-// To avoid race conditions, there are a couple of locations where
-// each block will put its result for the suggested time-step
-// into the following arrays, then we will reduce across the arrays.
-shared static double[] local_dt_allow;
+@nogc
 double determine_dt(double cfl_value)
 {
     double dt = double.max;
+    double dt_local = double.max;
     bool first = true;
-    foreach (i, sblk; parallel(localSolidBlocks, 1)) {
-        double dt_local = sblk.determine_time_step_size(cfl_value);
+    foreach (sblk; localSolidBlocks) {
+        dt_local = sblk.determine_time_step_size(cfl_value);
         if (first) {
-            local_dt_allow[i] = dt_local;
+            dt = dt_local;
             first = false;
         } else {
-            local_dt_allow[i] = fmin(local_dt_allow[i], dt_local);
-        }
-    }
-    foreach (i,sblk; localSolidBlocks) {
-        dt = fmin(dt, local_dt_allow[i]);
+            dt = fmin(dt, dt_local);
+        }
     }
     return dt;
 } // end determine_dt
@@ -104,13 +99,6 @@
     double wallClockElapsed;
 
     // set some time integration parameters
-<<<<<<< HEAD
-=======
-<<<<<<< HEAD
-=======
-    local_dt_allow.length = localSolidBlocks.length; // prepare array for use later
->>>>>>> 07ad58d97d8198f665849ca68bfb6821d6388b5c
->>>>>>> 0551be73
     bool dual_time_stepping = false;
     double physicalSimTime = 0.0;
     int physical_step = 0;
@@ -209,18 +197,7 @@
             SimState.step = step;
 
             // implicit solid update
-<<<<<<< HEAD
-<<<<<<< HEAD
-            rpcGMRES_solve(step, physicalSimTime, dt, eta, sigma, dual_time_stepping, temporal_order, dt_physical, residual);
-=======
             rpcGMRES_solve(step, physicalSimTime, dt, eta, sigma, dual_time_stepping, temporal_order, dt_physical, normNew, use_preconditioner);
->>>>>>> d654d657 (solid: added more user config parameters for GMRES...)
-=======
-            rpcGMRES_solve(step, physicalSimTime, dt, eta, sigma, dual_time_stepping, temporal_order, dt_physical, normNew, use_preconditioner);
-=======
-            rpcGMRES_solve(step, physicalSimTime, dt, eta, sigma, dual_time_stepping, temporal_order, dt_physical, use_preconditioner);
->>>>>>> 07ad58d97d8198f665849ca68bfb6821d6388b5c
->>>>>>> 0551be73
             foreach (sblk; parallel(localSolidBlocks,1)) {
                 int ftl = to!int(sblk.myConfig.n_flow_time_levels-1);
                 int ftl = to!int(sblk.myConfig.n_flow_time_levels-1);
@@ -241,40 +218,10 @@
                 }
             }
 
-<<<<<<< HEAD
-=======
-<<<<<<< HEAD
-            if (GlobalConfig.is_master_task) {
-                writeln("RELATIVE RESIDUAL: ", normNew/normRef);
-            }
-=======
-            // check for convergence
-            evalRHS(physicalSimTime, 0);
-            foreach (sblk; parallel(localSolidBlocks,1)) {
-                foreach (i, scell; sblk.cells) {
-                    if (temporal_order == 0) {
-                        sblk.Fe[i] = scell.dedt[0].re;
-                    } else if (temporal_order == 1) {
-                        // add BDF1 unsteady term TODO: could we need to handle this better?
-                        sblk.Fe[i] = scell.dedt[0].re - (1.0/dt_physical)*scell.e[0].re + (1.0/dt_physical)*scell.e[1].re;
-                    } else { // temporal_order = 2
-                        // add BDF2 unsteady term TODO: could we need to handle this better?
-                        sblk.Fe[i] = scell.dedt[0].re - (1.5/dt_physical)*scell.e[0].re + (2.0/dt_physical)*scell.e[1].re - (0.5/dt_physical)*scell.e[2].re;
-                    }
-                }
-            }
-            mixin(dot_over_blocks("normNew", "Fe", "Fe"));
-            version(mpi_parallel) {
-                MPI_Allreduce(MPI_IN_PLACE, &normNew, 1, MPI_DOUBLE, MPI_SUM, MPI_COMM_WORLD);
-            }
-            normNew = sqrt(normNew);
-
->>>>>>> 0551be73
             if (GlobalConfig.is_master_task) {
                 writeln("RELATIVE RESIDUAL: ", normNew/normRef);
                 writeln("RELATIVE RESIDUAL: ", normNew/normRef);
             }
->>>>>>> 07ad58d97d8198f665849ca68bfb6821d6388b5c
 
             if (normNew/normRef < tol) { break; }
 
@@ -441,18 +388,7 @@
 }
 
 void rpcGMRES_solve(int step, double pseudoSimTime, double dt, double eta, double sigma,
-<<<<<<< HEAD
-<<<<<<< HEAD
-                    bool dual_time_stepping, int temporal_order, double dt_physical, bool use_preconditioner)
-=======
                     bool dual_time_stepping, int temporal_order, double dt_physical, ref double residual, bool use_preconditioner)
->>>>>>> d654d657 (solid: added more user config parameters for GMRES...)
-=======
-                    bool dual_time_stepping, int temporal_order, double dt_physical, ref double residual, bool use_preconditioner)
-=======
-                    bool dual_time_stepping, int temporal_order, double dt_physical, bool use_preconditioner)
->>>>>>> 07ad58d97d8198f665849ca68bfb6821d6388b5c
->>>>>>> 0551be73
 {
 
     int maxIters = GlobalConfig.sdluOptions.maxGMRESIterations;
@@ -874,6 +810,7 @@
         outFile.writef("%d    %.16e    %d    %d    %.16e    %.16e \n", step, dt, r, iterCount, linSolResid, unscaledNorm2);
         outFile.close();
     }
+    residual = unscaledNorm2;
 }
 
 void verify_jacobian() {
